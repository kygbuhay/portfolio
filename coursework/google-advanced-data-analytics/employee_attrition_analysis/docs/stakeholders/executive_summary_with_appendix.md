--- conflicted
+++ resolved
@@ -1,96 +1,68 @@
 # Executive Summary
 
-**Project:** Employee Attrition Analysis  
-**Owner:** Katherine Ygbuhay  
-**Updated:** October 2025  
+**Project:** Employee Attrition Analysis
+**Owner:** Katherine Ygbuhay
+**Updated:** October 2025
 
 ---
 
-## Business Objective  
-Salifort’s leadership asked: *“Why are employees leaving, and what can we do to reduce attrition?”*  
-The business goal is to identify key drivers of turnover and develop a predictive model to guide proactive retention strategies.  
+## Business Objective
+Salifort's leadership asked: *"Why are employees leaving, and what can we do to reduce attrition?"*
+The business goal is to identify key drivers of turnover and develop a predictive model to guide proactive retention strategies.
 
 ---
 
-## Dataset Overview  
-The dataset represents HR records of employees (n ≈ 15k), including demographic, performance, and workplace attributes.  
+## Dataset Overview
+The dataset represents HR records of employees (n ≈ 15k), including demographic, performance, and workplace attributes.
 
-**Highlights:**  
-- **Imbalance:** Only ~23–25% of employees left.  
-- **Departments:** Sales, technical, and support functions dominate the workforce.  
-- **Sensitive proxies:** Salary bands and department may indirectly encode equity concerns.  
+**Highlights:**
+- **Imbalance:** Only ~23–25% of employees left.
+- **Departments:** Sales, technical, and support functions dominate the workforce.
+- **Sensitive proxies:** Salary bands and department may indirectly encode equity concerns.
 
-<<<<<<< HEAD
-![Class Balance](../../reports/../../reports/figures/03_exploratory_analysis/class_balance_attrition_left.png)
-![Department Distribution](../../reports/../../reports/figures/03_exploratory_analysis/department_distribution.png)  
-=======
-![Class Balance](../figures/03_exploratory_analysis/class_balance_attrition_left.png)  
-![Department Distribution](../figures/03_exploratory_analysis/department_distribution.png)  
->>>>>>> 2fd11155
+![Class Balance](../../reports/figures/03_exploratory_analysis/class_balance_attrition_left.png)
+![Department Distribution](../../reports/figures/03_exploratory_analysis/department_distribution.png)
 
 ---
 
-## Approach Summary  
-We followed a structured pipeline:  
+## Approach Summary
+We followed a structured pipeline:
 
-1. **EDA:** Explored attrition patterns across satisfaction, workload, and department.  
-2. **Baseline model:** Logistic regression with balanced class weights.  
-3. **Tree-based models:** Random Forest and XGBoost for non-linear patterns.  
-4. **Model selection:** Chose champion via validation metrics (ROC-AUC prioritized, with F1/recall tie-breakers).  
-5. **Ethics review:** Identified bias risks, proxy variables, and mitigations.  
+1. **EDA:** Explored attrition patterns across satisfaction, workload, and department.
+2. **Baseline model:** Logistic regression with balanced class weights.
+3. **Tree-based models:** Random Forest and XGBoost for non-linear patterns.
+4. **Model selection:** Chose champion via validation metrics (ROC-AUC prioritized, with F1/recall tie-breakers).
+5. **Ethics review:** Identified bias risks, proxy variables, and mitigations.
 
-<<<<<<< HEAD
-![Satisfaction vs Attrition](../../reports/figures/03_exploratory_analysis/satisfaction_level_vs_attrition.png)  
-=======
-![Satisfaction vs Attrition](../figures/03_exploratory_analysis/satisfaction_level_vs_attrition.png)  
->>>>>>> 2fd11155
+![Satisfaction vs Attrition](../../reports/figures/03_exploratory_analysis/satisfaction_level_vs_attrition.png)
 
 ---
 
-## Key Findings  
-- **Satisfaction level is the single strongest predictor:** Employees with low satisfaction are disproportionately likely to leave.  
-- **Tenure and workload interact:** Short tenure + high projects correlate with attrition risk.  
-- **Department matters:** Sales and support see elevated attrition rates compared to R&D or management.  
+## Key Findings
+- **Satisfaction level is the single strongest predictor:** Employees with low satisfaction are disproportionately likely to leave.
+- **Tenure and workload interact:** Short tenure + high projects correlate with attrition risk.
+- **Department matters:** Sales and support see elevated attrition rates compared to R&D or management.
 
 ---
 
-## Model Performance (Lay Translation)  
-- **Champion model:** Random Forest (after comparing to Logistic Regression).  
-- **Validation ROC-AUC ~0.85:** The model can correctly rank leavers vs. stayers 85% of the time.  
-- **Recall ~0.72 for “leavers”:** Roughly 7 out of 10 at-risk employees are identified.  
-- **Interpretability trade-off:** Logistic regression is simpler, but trees provide better recall and stability.  
+## Model Performance (Lay Translation)
+- **Champion model:** Random Forest (after comparing to Logistic Regression).
+- **Validation ROC-AUC ~0.85:** The model can correctly rank leavers vs. stayers 85% of the time.
+- **Recall ~0.72 for "leavers":** Roughly 7 out of 10 at-risk employees are identified.
+- **Interpretability trade-off:** Logistic regression is simpler, but trees provide better recall and stability.
 
-<<<<<<< HEAD
-![Confusion Matrix](../../reports/figures/06_model_selection/confusion_matrix.png)  
-![ROC Curve](../../reports/figures/06_model_selection/roc_curve.png)  
-=======
-![Confusion Matrix](../figures/06_model_selection/confusion_matrix.png)  
-![ROC Curve](../figures/06_model_selection/roc_curve.png)  
->>>>>>> 2fd11155
+![Confusion Matrix](../../reports/figures/06_model_selection/confusion_matrix.png)
+![ROC Curve](../../reports/figures/06_model_selection/roc_curve.png)
 
 ---
 
-## Actionable Recommendations  
-- **Retention focus:** Target interventions for low-satisfaction and high-project-load employees.  
-- **Manager training:** Equip supervisors in sales/support to detect early risk signals.  
-- **Workload balancing:** Monitor projects per employee, especially in first 1–2 years.  
-- **Policy safeguards:** Use model output for supportive outreach, not punitive actions.  
+## Actionable Recommendations
+- **Retention focus:** Target interventions for low-satisfaction and high-project-load employees.
+- **Manager training:** Equip supervisors in sales/support to detect early risk signals.
+- **Workload balancing:** Monitor projects per employee, especially in first 1–2 years.
+- **Policy safeguards:** Use model output for supportive outreach, not punitive actions.
 
----
-
-## Ethical Considerations  
-- **Proxies:** Salary and department risk encoding structural inequities.  
-- **Error risks:** False positives → wasted resources; false negatives → missed interventions.  
-- **Mitigations:**  
-  - Exclude explicitly sensitive features.  
-  - Audit subgroup performance (recall by salary band, department).  
-  - Document thresholds and ensure stakeholder governance.  
-
-✅ *Concerns documented in `docs/notes/ethics_bias_review.md`.*  
-
----
-
-## Conclusion  
+## Conclusion
 This analysis shows that attrition at Salifort is **driven most strongly by low satisfaction, early tenure, and workload imbalances**, with department-level disparities. A Random Forest model provides a strong predictive foundation, but success depends on **responsible use**: coupling predictions with human judgment, regular monitoring, and ethical safeguards.
 
 ---
@@ -98,7 +70,6 @@
 ## Appendix: Additional Figures
 
 ### Salary Distribution
-<<<<<<< HEAD
 ![Salary Distribution](../../reports/figures/03_exploratory_analysis/salary_distribution.png)
 
 ### Numeric Feature Distributions
@@ -141,49 +112,4 @@
 ![Precision-Recall Curve](../../reports/figures/06_model_selection/precisionrecall_curve.png)
 
 ### Attrition by Salary Band (Ethics)
-![Attrition by Salary Band (Ethics)](../../reports/figures/07_ethics_bias_review/attrition_rate_by_salary.png)
-=======
-![Salary Distribution](../figures/03_exploratory_analysis/salary_distribution.png)
-
-### Numeric Feature Distributions
-![Numeric Feature Distributions](../figures/03_exploratory_analysis/numeric_feature_distributions.png)
-
-### Last Evaluation vs Attrition
-![Last Evaluation vs Attrition](../figures/03_exploratory_analysis/last_evaluation_vs_attrition.png)
-
-### Average Monthly Hours vs Attrition
-![Average Monthly Hours vs Attrition](../figures/03_exploratory_analysis/average_montly_hours_vs_attrition.png)
-
-### Time Spent at Company vs Attrition
-![Time Spent at Company vs Attrition](../figures/03_exploratory_analysis/time_spend_company_vs_attrition.png)
-
-### Correlation Heatmap
-![Correlation Heatmap](../figures/03_exploratory_analysis/correlation_heatmap.png)
-
-### Baseline Confusion Matrix
-![Baseline Confusion Matrix](../figures/04_baseline_logreg/confusion_matrix_baseline_logistic_regression.png)
-
-### Baseline ROC Curve
-![Baseline ROC Curve](../figures/04_baseline_logreg/roc_curve_baseline_logistic_regression.png)
-
-### Top Logistic Regression Coefficients
-![Top Logistic Regression Coefficients](../figures/04_baseline_logreg/top_coefficient_magnitudes_baseline_logistic_regression.png)
-
-### ROC Curves - Tree Models
-![ROC Curves - Tree Models](../figures/05_tree_models/roc_curves_tree_based_models.png)
-
-### Feature Importance (Tree Models)
-![Feature Importance (Tree Models)](../figures/05_tree_models/feature_importance_plots.png)
-
-### Feature Importance (Tree Models) 2
-![Feature Importance (Tree Models) 2](../figures/05_tree_models/feature_importance_plots_2.png)
-
-### Feature Importance (Tree Models) 3
-![Feature Importance (Tree Models) 3](../figures/05_tree_models/feature_importance_plots_3.png)
-
-### Precision-Recall Curve
-![Precision-Recall Curve](../figures/06_model_selection/precisionrecall_curve.png)
-
-### Attrition by Salary Band (Ethics)
-![Attrition by Salary Band (Ethics)](../figures/07_ethics_bias_review/attrition_rate_by_salary.png)
->>>>>>> 2fd11155
+![Attrition by Salary Band (Ethics)](../../reports/figures/07_ethics_bias_review/attrition_rate_by_salary.png)